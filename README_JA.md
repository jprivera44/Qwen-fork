<p align="left">
        <a href="README_CN.md">中文</a>&nbsp ｜ &nbsp<a href="README.md">English</a>&nbsp ｜ &nbsp日本語
</p>
<br><br>

<p align="center">
    <img src="assets/logo.jpg" width="400"/>
<p>

<p align="center">
        Qwen-7B <a href="https://modelscope.cn/models/qwen/Qwen-7B/summary">🤖 <a> | <a href="https://huggingface.co/Qwen/Qwen-7B">🤗</a>&nbsp ｜ Qwen-7B-Chat <a href="https://modelscope.cn/models/qwen/Qwen-7B-Chat/summary">🤖 <a> | <a href="https://huggingface.co/Qwen/Qwen-7B-Chat">🤗</a>&nbsp | Qwen-7B-Chat-Int4 <a href="https://huggingface.co/Qwen/Qwen-7B-Chat-Int4">🤗</a>
<br>
<a href="https://qianwen-res.oss-cn-beijing.aliyuncs.com/qwen_wechat_group.PNG">WeChat</a>&nbsp&nbsp | &nbsp&nbsp<a href="https://discord.gg/z3GAxXZ9Ce">Discord</a>&nbsp&nbsp | &nbsp&nbsp<a href="https://modelscope.cn/studios/qwen/Qwen-7B-Chat-Demo/summary">Demo</a>&nbsp ｜ &nbsp<a href="https://github.com/QwenLM/Qwen-7B/blob/main/tech_memo.md">Report</a>
</p>
<br>

<<<<<<< HEAD
<p align="center">
        <a href="README_CN.md">中文</a>&nbsp ｜ &nbsp<a href="README.md">English</a>&nbsp ｜ &nbsp日本語
</p>
<br><br>
<p align="right">
        日本語ドキュメントメンテナー: <a href="https://github.com/eltociear">Ikko Eltociear Ashimine</a>
=======
<p align="left">
        Japanese document maintainer: Ikko Eltociear Ashimine
>>>>>>> 80de5171
</p>
<br>

私たちは、**Qwen-7B** と **Qwen-7B-Chat** を **🤖 ModelScope** と **🤗 Hugging Face** の両方でオープンソース化しています(上部のロゴをクリックすると、コードとチェックポイントのあるリポジトリに移動します)。このレポには、Qwen-7B の簡単な紹介と、使い方の手引き、さらに詳しい情報を提供する技術メモ [link](tech_memo.md) が含まれています。

Qwen-7B は、アリババクラウドが提唱する大規模言語モデルシリーズ Qwen（略称：Tongyi Qianwen）の7Bパラメータ版になります。Qwen-7B は Transformer ベースの大規模言語モデルであり、ウェブテキスト、書籍、コードなどを含む大量のデータで事前学習されています。さらに、事前学習された Qwen-7B をベースに、アライメント技術で学習された大規模モデルベースの AI アシスタントである Qwen-7B-Chat をリリースします。Qwen-7B シリーズの特徴は以下の通りです:

1. **高品質な事前トレーニングデータでトレーニング**。Qwen-7B は 2.2 兆以上のトークンを含む大規模で高品質なデータセットに対して事前学習を行っっています。このデータセットには平文とコードが含まれ、一般的なドメインデータと専門的なドメインデータを含む幅広いドメインをカバーしている。
2. **強いパフォーマンス**。自然言語理解、数学、コーディングなどを評価する一連のベンチマークデータセットにおいて、同程度のモデルサイズのモデルと比較して、競合他社を凌駕しています。
3. **言語サポートの向上**。Qwen-7B のトークナイザは、15 万以上のトークンの語彙をベースにしており、他のトークナイザに比べて効率的です。多くの言語に対応しており、ユーザが特定の言語を理解するために Qwen-7B をさらにファインチューニングするのに役立ちます。
4. **8K コンテキスト長をサポート**。Qwen-7B と Qwen-7B-Chat はともに 8K のコンテキスト長をサポートしており、長いコンテキストでの入力を可能にしている。
5. **プラグインのサポート**。Qwen-7B-Chat は、プラグイン関連のアライメントデータでトレーニングされているため、API、モデル、データベースなどのツールを使用することができ、エージェントとしてプレイすることができる。

以下のセクションには、参考になる情報が記載されています。特に、issue を立ち上げる前に FAQ セクションをお読みになることをお勧めします。

## ニュース

* 2023.8.21 Qwen-7B-Chat 用 Int4 量子化モデル(**Qwen-7B-Chat-Int4**)をリリースしました。メモリコストは低いが、推論速度は向上している。また、ベンチマーク評価において大きな性能劣化はありません。
* 2023.8.3 Qwen-7B と Qwen-7B-Chat を ModelScope と Hugging Face で公開。また、トレーニングの詳細やモデルの性能など、モデルの詳細についてはテクニカルメモを提供しています。

## パフォーマンス

一般的に、Qwen-7B は、MMLU、C-Eval、GSM8K、HumanEval、WMT22、CMMLU など、自然言語理解、数学的問題解決、コーディングなどに関するモデルの能力を評価する一連のベンチマークデータセットにおいて、同程度のモデルサイズのベースラインモデルを凌駕しており、さらには 13B 程度のパラメータを持つより大規模なモデルをも凌駕しています。以下の結果をご覧ください。

| Model             | MMLU           |         C-Eval |          GSM8K |      HumanEval |  WMT22 (en-zh) |         CMMLU |
| :---------------- | :------------: | :------------: | :------------: | :------------: | :------------: |:------------: |
| LLaMA-7B          | 35.1           |              - |           11.0 |           10.5 |            8.7 |             - |
| LLaMA 2-7B        | 45.3           |              - |           14.6 |           12.8 |           17.9 |             - |
| Baichuan-7B       | 42.3           |           42.8 |            9.7 |            9.2 |           26.6 |          44.4 |
| ChatGLM2-6B       | 47.9           |           51.7 |           32.4 |            9.2 |              - |          48.8 |
| InternLM-7B       | 51.0           |           52.8 |           31.2 |           10.4 |           14.8 |             - |
| Baichuan-13B      | 51.6           |           53.6 |           26.6 |           12.8 |           30.0 |          55.8 |
| LLaMA-13B         | 46.9           |           35.5 |           17.8 |           15.8 |           12.0 |             - |
| LLaMA 2-13B       | 54.8           |              - |           28.7 |           18.3 |           24.2 |             - |
| ChatGLM2-12B      | 56.2           |       **61.6** |           40.9 |              - |              - |             - |
| **Qwen-7B**       | **56.7**       |           59.6 |       **51.6** |       **24.4** |       **30.6** |      **58.8** |

<p align="center">
    <img src="assets/performance.png" width="1000"/>
<p>
<br>

さらに、[OpenCompass](https://opencompass.org.cn/leaderboard-llm) が実施した大規模言語モデルの第三者評価によると、Qwen-7B と Qwen-7B-Chat は 7B パラメータモデルのトップになります。この評価は、言語理解・生成、コーディング、数学、推論などの評価のための大量の公開ベンチマークで構成されています。

より詳細な実験結果（より多くのベンチマークデータセットでの詳細なモデル性能）や詳細については、[こちら](tech_memo.md)をクリックして技術メモを参照してください。

## 必要条件

* python 3.8 以上
* pytorch 1.12 以上、2.0 以上を推奨
* CUDA 11.4 以上を推奨（GPU ユーザー、フラッシュアテンションユーザー向けなど）

## クイックスタート

以下では、Qwen-7B と 🤖 ModelScope と 🤗 Transformers の簡単な使用例を示します。

コードを実行する前に、環境のセットアップと必要なパッケージのインストールが済んでいることを確認してください。上記の要件を満たしていることを確認してから、依存するライブラリをインストールしてください。

```bash
pip install -r requirements.txt
```

お使いのデバイスが fp16 または bf16 をサポートしている場合、[flash-attention](https://github.com/Dao-AILab/flash-attention) をインストールすることで、より高い効率とメモリ使用量を抑えることができます。(**flash-attention はオプションであり、インストールしなくてもプロジェクトは正常に実行できます**)

```bash
git clone -b v1.0.8 https://github.com/Dao-AILab/flash-attention
cd flash-attention && pip install .
# 以下はオプションです。インストールに時間がかかる場合があります。
# pip install csrc/layer_norm
# pip install csrc/rotary
```

これで ModelScope か Transformers で始めることができます。

#### 🤗 Transformers

Qwen-7B-Chat を推論に使用するには、以下のように数行のコードを入力するだけです。**最新のコードを使用していることを確認してください。**

```python
from transformers import AutoModelForCausalLM, AutoTokenizer
from transformers.generation import GenerationConfig

# 注: デフォルトの動作では、インジェクション攻撃防止機能がオフになっています。
tokenizer = AutoTokenizer.from_pretrained("Qwen/Qwen-7B-Chat", trust_remote_code=True)

# bf16 を使用
# model = AutoModelForCausalLM.from_pretrained("Qwen/Qwen-7B-Chat", device_map="auto", trust_remote_code=True, bf16=True).eval()
# fp16 を使用
# model = AutoModelForCausalLM.from_pretrained("Qwen/Qwen-7B-Chat", device_map="auto", trust_remote_code=True, fp16=True).eval()
# CPU のみ使用
# model = AutoModelForCausalLM.from_pretrained("Qwen/Qwen-7B-Chat", device_map="cpu", trust_remote_code=True).eval()
# オートモードを使用すると、デバイスに応じて自動的に精度が選択されます。
model = AutoModelForCausalLM.from_pretrained("Qwen/Qwen-7B-Chat", device_map="auto", trust_remote_code=True).eval()

# 生成のためのハイパーパラメータを指定
model.generation_config = GenerationConfig.from_pretrained("Qwen/Qwen-7B-Chat", trust_remote_code=True)

# 第一轮对话 第一回対話ターン
response, history = model.chat(tokenizer, "你好", history=None)
print(response)
# こんにちは！ お役に立ててうれしいです。

# 第二轮对话 第二回対話ターン
response, history = model.chat(tokenizer, "给我讲一个年轻人奋斗创业最终取得成功的故事。", history=history)
print(response)
# これは、自分のビジネスを始めようと奮闘し、やがて成功する若者の物語である。
# この物語の主人公は、平凡な家庭に生まれ、平凡な労働者である両親を持つ李明である。 李明は子供の頃から起業家として成功することを目標としていた。
# この目標を達成するため、李明は猛勉強して大学に入った。 大学時代には、さまざまな起業家コンテストに積極的に参加し、多くの賞を獲得した。 また、余暇を利用してインターンシップにも参加し、貴重な経験を積んだ。
# 卒業後、李明は起業を決意した。 投資先を探し始めたが、何度も断られた。 しかし、彼はあきらめなかった。 彼は懸命に働き続け、ビジネスプランを改善し、新たな投資機会を探した。
# やがて李明は投資を受けることに成功し、自分のビジネスを始めた。 彼は新しいタイプのソフトウェアの開発に焦点を当てたテクノロジー会社を設立した。 彼のリーダーシップの下、会社は急速に成長し、テクノロジー企業として成功を収めた。
# 李明の成功は偶然ではない。 彼は勤勉で、たくましく、冒険好きで、常に学び、自分を高めている。 彼の成功はまた、努力すれば誰でも成功できることを証明している。

# 第三轮对话 第三回対話ターン
response, history = model.chat(tokenizer, "给这个故事起一个标题", history=history)
print(response)
# 《起業への奮闘：ある若者の成功への道》
```

Qwen-7B の学習済みベースモデルの実行も簡単です。

<details>
  <summary>Qwen-7B の実行</summary>

```python
from transformers import AutoModelForCausalLM, AutoTokenizer
from transformers.generation import GenerationConfig

tokenizer = AutoTokenizer.from_pretrained("Qwen/Qwen-7B", trust_remote_code=True)
# bf16 を使用
# model = AutoModelForCausalLM.from_pretrained("Qwen/Qwen-7B", device_map="auto", trust_remote_code=True, bf16=True).eval()
# fp16 を使用
# model = AutoModelForCausalLM.from_pretrained("Qwen/Qwen-7B", device_map="auto", trust_remote_code=True, fp16=True).eval()
# CPU のみ使用
# model = AutoModelForCausalLM.from_pretrained("Qwen/Qwen-7B", device_map="cpu", trust_remote_code=True).eval()
# オートモードを使用すると、デバイスに応じて自動的に精度が選択されます。
model = AutoModelForCausalLM.from_pretrained("Qwen/Qwen-7B", device_map="auto", trust_remote_code=True).eval()

# 生成のためのハイパーパラメータを指定
model.generation_config = GenerationConfig.from_pretrained("Qwen/Qwen-7B", trust_remote_code=True)

inputs = tokenizer('モンゴルの首都はウランバートル（Ulaanbaatar）\nアイスランドの首都はレイキャビク（Reykjavik）\nエチオピアの首都は', return_tensors='pt')
inputs = inputs.to(model.device)
pred = model.generate(**inputs)
print(tokenizer.decode(pred.cpu()[0], skip_special_tokens=True))
# モンゴルの首都はウランバートル（Ulaanbaatar）\nアイスランドの首都はレイキャビク（Reykjavik）\nエチオピアの首都はアディスアベバ（Addis Ababa）...
```

</details>

#### 🤖 ModelScope

ModelScope は、MaaS（Model-as-a-Service） のためのオープンソースプラットフォームであり、AI 開発者に柔軟で費用対効果の高いモデルサービスを提供します。同様に、以下のように ModelScope でモデルを実行することができます:

```python
import os
from modelscope.pipelines import pipeline
from modelscope.utils.constant import Tasks
from modelscope import snapshot_download

model_id = 'QWen/qwen-7b-chat'
revision = 'v1.0.0'

model_dir = snapshot_download(model_id, revision)

pipe = pipeline(
task=Tasks.chat, model=model_dir, device_map='auto')
history = None

text = '浙江省の省都はどこですか？'
results = pipe(text, history=history)
response, history = results['response'], results['history']
print(f'Response: {response}')
text = '何がそんなに面白いのか？'
results = pipe(text, history=history)
response, history = results['response'], results['history']
print(f'Response: {response}')
```

## トークナイザー

tiktoken に基づくトークナイザーは、他のトークナイザー、例えばセンテンスピーストークナイザーとは異なります。特にファインチューニングの際には、特殊なトークンに注意を払う必要があります。トークナイザに関する詳細な情報や、ファインチューニングにおける使用方法については、[ドキュメント](tokenization_note_ja.md)を参照してください。

## 量子化

### 使用方法

**注：[AutoGPTQ](https://github.com/PanQiWei/AutoGPTQ)に基づく新しい解決策を提供し、Qwen-7B-Chat用のInt4量子化モデル[ここをクリック](https://huggingface.co/Qwen/Qwen-7B-Chat-Int4)をリリースしました。このモデルは、従来の解決策と比較して、ほぼ無損失のモデル効果を達成しつつ、メモリコストと推論速度の両方で性能が向上しています**。

ここでは、量子化されたモデルを推論に使用する方法を示します。始める前に、AutoGPTQの要件を満たしていることを確認し、ソースからインストールしてください（一時的にQwenのコードは最新版のPyPIパッケージではまだリリースされていません）：

```bash
git clone https://github.com/PanQiWei/AutoGPTQ.git && cd AutoGPTQ
pip install .
```

そうすれば、以下のように簡単に量子化モデルを読み込むことができる。

```python
<<<<<<< HEAD
from transformers import AutoModelForCausalLM, BitsAndBytesConfig

# NF4（4 ビット）の量子化設定
quantization_config = BitsAndBytesConfig(
    load_in_4bit=True,
    bnb_4bit_quant_type='nf4',
    bnb_4bit_compute_dtype=torch.bfloat16
)

# Int8（8 ビット）の量子化設定
quantization_config = BitsAndBytesConfig(load_in_8bit=True)
=======
from auto_gptq import AutoGPTQForCausalLM
model = AutoGPTQForCausalLM.from_quantized("Qwen/Qwen-7B-Chat-Int4", device_map="auto", trust_remote_code=True, use_safetensors=True).eval()
```

推論を実行するには、上で示した基本的な使い方に似ているが、generation configurationを明示的に渡すことを忘れないこと：
>>>>>>> 80de5171

```python
from transformers import GenerationConfig
config = GenerationConfig.from_pretrained("Qwen/Qwen-7B-Chat-Int4", trust_remote_code=True)
response, history = model.chat(tokenizer, "Hi", history=None, generation_config=config)
```

### 性能

<<<<<<< HEAD
注: 上表の GPU メモリ使用量プロファイリングは、シングル A100-SXM4-80G GPU、PyTorch 2.0.1、CUDA 11.8、flash attention 使用で実行されています。
=======
ベンチマークにおけるBF16モデルとInt4モデルの性能について説明する。結果を以下に示します：
>>>>>>> 80de5171

|  Quantization |   MMLU     |  CEval (val) |  GSM8K |  Humaneval |
| ------------- | :--------: | :----------: | :----: | :--------: |
| BF16          |    53.9    |     54.2     |  41.1  |    24.4    |
| Int4          |    52.6    |     52.9     |  38.1  |    23.8    |

### 推論スピード

<<<<<<< HEAD
BF16 精度、量子化レベル Int8 または NF4 で、それぞれ2Kトークンを生成する平均推論速度を測定しました。

| 量子化レベル | flash_attn による推論速度（トークン/秒） | flash_attn を使用しない場合の推論速度（トークン/秒） |
| ------ | :---------------------------: | :---------------------------: |
| BF16 (no quantization) | 30.06 | 27.55 |
| Int8 (bnb) | 7.94 | 7.86 |
| NF4 (bnb) | 21.43 | 20.37 |

詳細には、プロファイリングの設定は、1 コンテクスト・トークンで 2048 の新しいトークンを生成している。プロファイリングは、PyTorch 2.0.1 と CUDA 11.8 を搭載したシングル A100-SXM4-80G GPU で実行される。推論速度は生成された 2048 個のトークンの平均です。
=======
BF16の精度とInt4の量子化レベルの下で、それぞれ2048個と8192個のトークンを生成する平均推論速度(tokens/s)を測定した。

|  Quantization | Speed (2048 tokens) | Speed (8192 tokens) |
| ------------- | :------------------:| :------------------:|
|      BF16     | 30.53               | 28.51               |
|      Int4     | 45.60               | 33.83               |

詳細には、プロファイリングの設定は、1コンテクスト・トークンで8192個の新しいトークンを生成している。プロファイリングは、PyTorch 2.0.1とCUDA 11.4を搭載したシングルA100-SXM4-80G GPUで実行される。推論速度は生成された8192個のトークンの平均値です。
>>>>>>> 80de5171

### GPU メモリ使用量

<<<<<<< HEAD
また、BF16 または Int8/NF4 量子化レベルの下で、2048 個のトークンをコンテキストとしてエンコードした場合（および単一のトークンを生成した場合）と、8192 個のトークンを生成した場合（単一のトークンをコンテキストとして生成した場合）の GPU メモリ使用量のピーク値をそれぞれプロファイリングしました。結果を以下に示す。

Flash attention を使用した場合のメモリ使用量は以下の通りである：

| 量子化レベル | 2048 トークンをエンコードする際のピーク使用量 | 8192 トークン生成のピーク使用量 |
| --- | :---: | :---: |
| BF16 | 18.11GB | 23.52GB |
| Int8 | 12.17GB | 17.60GB |
| NF4 | 9.52GB | 14.93GB |

Flash attention を使用しない場合、メモリ使用量は次のようになる：

| 量子化レベル | 2048 トークンをエンコードする際のピーク使用量 | 8192 トークン生成のピーク使用量 |
| --- | :---: | :---: |
| BF16 | 18.11GB | 24.40GB |
| Int8 | 12.18GB | 18.47GB |
| NF4 | 9.52GB | 15.81GB |

上記のスピードとメモリーのプロファイリングは、[このスクリプト](https://qianwen-res.oss-cn-beijing.aliyuncs.com/profile.py)を使って行われました。
=======
また、BF16またはInt4の量子化レベルで、それぞれ2048トークンをコンテキストとしてエンコードした場合（および単一のトークンを生成した場合）と、8192トークンを生成した場合（単一のトークンをコンテキストとして生成した場合）のGPUメモリ使用量のピーク値をプロファイリングしました。その結果を以下に示します。

| Quantization Level | Peak Usage for Encoding 2048 Tokens | Peak Usage for Generating 8192 Tokens |
| ------------------ | :---------------------------------: | :-----------------------------------: |
| BF16               |               18.99GB               |                24.40GB                |
| Int4               |               10.20GB                |                15.61GB                |

上記のスピードとメモリーのプロファイリングは、[このスクリプト](https://qianwen-res.oss-cn-beijing.aliyuncs.com/profile.py)を使用しています。
>>>>>>> 80de5171

## デモ

### ウェブ UI

ウェブ UI デモを構築するためのコードを提供します（@wysaid に感謝）。始める前に、以下のパッケージがインストールされていることを確認してください:

```
pip install -r requirements_web_demo.txt
```

そして、以下のコマンドを実行し、生成されたリンクをクリックする：

```
python web_demo.py
```

<p align="center">
    <br>
    <img src="assets/web_demo.gif" width="600" />
    <br>
<p>

### CLI デモ

`cli_demo.py` に CLI のデモ例を用意しています。ユーザはプロンプトを入力することで Qwen-7B-Chat と対話することができ、モデルはストリーミングモードでモデルの出力を返します。以下のコマンドを実行する:

```
python cli_demo.py
```

<p align="center">
    <br>
    <img src="assets/cli_demo.gif" width="600" />
    <br>
<p>

## API

OpenAI API をベースにローカルAPIをデプロイする方法を提供する（@hanpenggit に感謝）。始める前に、必要なパッケージをインストールしてください:

```bash
pip install fastapi uvicorn openai pydantic sse_starlette
```

それから、API をデプロイするコマンドを実行します:

```bash
python openai_api.py
```

チェックポイント名やパスには `-c`、CPU デプロイメントには `--cpu-only` など、引数を変更できます。API デプロイメントを起動する際に問題が発生した場合は、パッケージを最新バージョンに更新することで解決できる可能性があります。

API の使い方も簡単です。以下の例をご覧ください:

```python
import openai
openai.api_base = "http://localhost:8000/v1"
openai.api_key = "none"

# ストリーミングレスポンスを有効化するリクエストを作成する
for chunk in openai.ChatCompletion.create(
    model="Qwen-7B",
    messages=[
        {"role": "user", "content": "你好"}
    ],
    stream=True
):
    if hasattr(chunk.choices[0].delta, "content"):
        print(chunk.choices[0].delta.content, end="", flush=True)

# ストリーミングレスポンスを有効化しないリクエストを作成する
response = openai.ChatCompletion.create(
    model="Qwen-7B",
    messages=[
        {"role": "user", "content": "你好"}
    ],
    stream=False
)
print(response.choices[0].message.content)
```

<p align="center">
    <br>
    <img src="assets/openai_api.gif" width="600" />
    <br>
<p>

## ツールの使用

Qwen-7B-Chat は、API、データベース、モデルなど、ツールの利用に特化して最適化されており、ユーザは独自の Qwen-7B ベースの LangChain、エージェント、コードインタプリタを構築することができます。ツール利用能力を評価するための評価[ベンチマーク](eval/EVALUATION.md)では、Qwen-7B は安定した性能に達しています。

| Model       | Tool Selection (Acc.↑) | Tool Input (Rouge-L↑)  | False Positive Error↓  |
|:------------|:----------------------:|:----------------------:|:----------------------:|
| GPT-4       | 95%                    | **0.90**               | 15%                    |
| GPT-3.5     | 85%                    | 0.88                   | 75%                    |
| **Qwen-7B** | **99%**                | 0.89                   | **9.7%**               |

ReAct プロンプトの書き方や使い方については、[ReAct の例](examples/react_prompt.md)を参照してください。ツールを使用することで、モデルがよりよいタスクを実行できるようになります。

さらに、エージェントとしての能力を示す実験結果を提供する。詳細は [Hugging Face Agent](https://huggingface.co/docs/transformers/transformers_agents) を参照。Hugging Face が提供するランモードベンチマークでの性能は以下の通りです:

| Model          | Tool Selection↑ | Tool Used↑  |   Code↑   |
|:---------------|:---------------:|:-----------:|:---------:|
|GPT-4           |     **100**     |   **100**   | **97.41** |
|GPT-3.5         |      95.37      |    96.30    |   87.04   |
|StarCoder-15.5B |      87.04      |    87.96    |   68.89   |
| **Qwen-7B**    |      90.74      |    92.59    |   74.07   |

## 長い文脈の理解

コンテキストの長さを拡張し、訓練シーケンスの長さのボトルネックを解消するために、NTK を考慮した補間、ウィンドウアテンション、LogN アテンションスケーリングなどの技術を導入し、コンテキストの長さを 8K トークン以上に拡張する。arXiv データセットを用いて PPL 評価による言語モデリング実験を行い、Qwen-7B が長いコンテキストのシナリオにおいて卓越した性能を達成できることを見出した。以下に結果を示します:

<table>
    <tr>
        <th rowspan="2">Model</th><th colspan="5" align="center">Sequence Length</th>
    </tr>
    <tr>
        <th align="center">1024</th><th align="center">2048</th><th align="center">4096</th><th align="center">8192</th><th align="center">16384</th>
    </tr>
    <tr>
        <td>Qwen-7B</td><td align="center"><b>4.23</b></td><td align="center"><b>3.78</b></td><td align="center">39.35</td><td align="center">469.81</td><td align="center">2645.09</td>
    </tr>
    <tr>
        <td>+ dynamic_ntk</td><td align="center"><b>4.23</b></td><td align="center"><b>3.78</b></td><td align="center">3.59</td><td align="center">3.66</td><td align="center">5.71</td>
    </tr>
    <tr>
        <td>+ dynamic_ntk + logn</td><td align="center"><b>4.23</b></td><td align="center"><b>3.78</b></td><td align="center"><b>3.58</b></td><td align="center">3.56</td><td align="center">4.62</td>
    </tr>
    <tr>
        <td>+ dynamic_ntk + logn + window_attn</td><td align="center"><b>4.23</b></td><td align="center"><b>3.78</b></td><td align="center"><b>3.58</b></td><td align="center"><b>3.49</b></td><td align="center"><b>4.32</b></td>
    </tr>
</table>

## 再現

ベンチマークデータセットでのモデル性能の再現のために、結果を再現するスクリプトを提供しています。詳しくは [eval/EVALUATION.md](eval/EVALUATION.md) を確認してください。なお、再現の結果、我々の報告結果と若干異なる場合がある。

## FAQ

問題が発生した場合は、[FAQ](FAQ_ja.md) や issue を参照し、新しい issue を立ち上げる前に解決策を探してください。

## ライセンス契約

Qwen-7B と Qwen-7B-Chat のコードとモデルウェイトは、研究者や開発者が自由に使用することができます。また、商用利用も可能です。詳しくは [LICENSE](LICENSE) をご覧ください。商用利用を希望される方は、[リクエストフォーム](https://dashscope.console.aliyun.com/openModelApply/qianwen)に必要事項をご記入の上、お申し込みください。

## お問い合わせ

研究チームまたは製品チームへのメッセージは、qianwen_opensource@alibabacloud.com までお気軽にお送りください。
<|MERGE_RESOLUTION|>--- conflicted
+++ resolved
@@ -14,17 +14,8 @@
 </p>
 <br>
 
-<<<<<<< HEAD
-<p align="center">
-        <a href="README_CN.md">中文</a>&nbsp ｜ &nbsp<a href="README.md">English</a>&nbsp ｜ &nbsp日本語
-</p>
-<br><br>
-<p align="right">
+<p align="left">
         日本語ドキュメントメンテナー: <a href="https://github.com/eltociear">Ikko Eltociear Ashimine</a>
-=======
-<p align="left">
-        Japanese document maintainer: Ikko Eltociear Ashimine
->>>>>>> 80de5171
 </p>
 <br>
 
@@ -223,25 +214,11 @@
 そうすれば、以下のように簡単に量子化モデルを読み込むことができる。
 
 ```python
-<<<<<<< HEAD
-from transformers import AutoModelForCausalLM, BitsAndBytesConfig
-
-# NF4（4 ビット）の量子化設定
-quantization_config = BitsAndBytesConfig(
-    load_in_4bit=True,
-    bnb_4bit_quant_type='nf4',
-    bnb_4bit_compute_dtype=torch.bfloat16
-)
-
-# Int8（8 ビット）の量子化設定
-quantization_config = BitsAndBytesConfig(load_in_8bit=True)
-=======
 from auto_gptq import AutoGPTQForCausalLM
 model = AutoGPTQForCausalLM.from_quantized("Qwen/Qwen-7B-Chat-Int4", device_map="auto", trust_remote_code=True, use_safetensors=True).eval()
 ```
 
 推論を実行するには、上で示した基本的な使い方に似ているが、generation configurationを明示的に渡すことを忘れないこと：
->>>>>>> 80de5171
 
 ```python
 from transformers import GenerationConfig
@@ -251,11 +228,7 @@
 
 ### 性能
 
-<<<<<<< HEAD
-注: 上表の GPU メモリ使用量プロファイリングは、シングル A100-SXM4-80G GPU、PyTorch 2.0.1、CUDA 11.8、flash attention 使用で実行されています。
-=======
 ベンチマークにおけるBF16モデルとInt4モデルの性能について説明する。結果を以下に示します：
->>>>>>> 80de5171
 
 |  Quantization |   MMLU     |  CEval (val) |  GSM8K |  Humaneval |
 | ------------- | :--------: | :----------: | :----: | :--------: |
@@ -264,17 +237,6 @@
 
 ### 推論スピード
 
-<<<<<<< HEAD
-BF16 精度、量子化レベル Int8 または NF4 で、それぞれ2Kトークンを生成する平均推論速度を測定しました。
-
-| 量子化レベル | flash_attn による推論速度（トークン/秒） | flash_attn を使用しない場合の推論速度（トークン/秒） |
-| ------ | :---------------------------: | :---------------------------: |
-| BF16 (no quantization) | 30.06 | 27.55 |
-| Int8 (bnb) | 7.94 | 7.86 |
-| NF4 (bnb) | 21.43 | 20.37 |
-
-詳細には、プロファイリングの設定は、1 コンテクスト・トークンで 2048 の新しいトークンを生成している。プロファイリングは、PyTorch 2.0.1 と CUDA 11.8 を搭載したシングル A100-SXM4-80G GPU で実行される。推論速度は生成された 2048 個のトークンの平均です。
-=======
 BF16の精度とInt4の量子化レベルの下で、それぞれ2048個と8192個のトークンを生成する平均推論速度(tokens/s)を測定した。
 
 |  Quantization | Speed (2048 tokens) | Speed (8192 tokens) |
@@ -283,31 +245,9 @@
 |      Int4     | 45.60               | 33.83               |
 
 詳細には、プロファイリングの設定は、1コンテクスト・トークンで8192個の新しいトークンを生成している。プロファイリングは、PyTorch 2.0.1とCUDA 11.4を搭載したシングルA100-SXM4-80G GPUで実行される。推論速度は生成された8192個のトークンの平均値です。
->>>>>>> 80de5171
 
 ### GPU メモリ使用量
 
-<<<<<<< HEAD
-また、BF16 または Int8/NF4 量子化レベルの下で、2048 個のトークンをコンテキストとしてエンコードした場合（および単一のトークンを生成した場合）と、8192 個のトークンを生成した場合（単一のトークンをコンテキストとして生成した場合）の GPU メモリ使用量のピーク値をそれぞれプロファイリングしました。結果を以下に示す。
-
-Flash attention を使用した場合のメモリ使用量は以下の通りである：
-
-| 量子化レベル | 2048 トークンをエンコードする際のピーク使用量 | 8192 トークン生成のピーク使用量 |
-| --- | :---: | :---: |
-| BF16 | 18.11GB | 23.52GB |
-| Int8 | 12.17GB | 17.60GB |
-| NF4 | 9.52GB | 14.93GB |
-
-Flash attention を使用しない場合、メモリ使用量は次のようになる：
-
-| 量子化レベル | 2048 トークンをエンコードする際のピーク使用量 | 8192 トークン生成のピーク使用量 |
-| --- | :---: | :---: |
-| BF16 | 18.11GB | 24.40GB |
-| Int8 | 12.18GB | 18.47GB |
-| NF4 | 9.52GB | 15.81GB |
-
-上記のスピードとメモリーのプロファイリングは、[このスクリプト](https://qianwen-res.oss-cn-beijing.aliyuncs.com/profile.py)を使って行われました。
-=======
 また、BF16またはInt4の量子化レベルで、それぞれ2048トークンをコンテキストとしてエンコードした場合（および単一のトークンを生成した場合）と、8192トークンを生成した場合（単一のトークンをコンテキストとして生成した場合）のGPUメモリ使用量のピーク値をプロファイリングしました。その結果を以下に示します。
 
 | Quantization Level | Peak Usage for Encoding 2048 Tokens | Peak Usage for Generating 8192 Tokens |
@@ -316,7 +256,6 @@
 | Int4               |               10.20GB                |                15.61GB                |
 
 上記のスピードとメモリーのプロファイリングは、[このスクリプト](https://qianwen-res.oss-cn-beijing.aliyuncs.com/profile.py)を使用しています。
->>>>>>> 80de5171
 
 ## デモ
 
